--- conflicted
+++ resolved
@@ -121,10 +121,6 @@
   );
   context.subscriptions.push(openModelParserCommand);
 
-<<<<<<< HEAD
-
-=======
->>>>>>> 7df1d8d2
   // Register our custom editor providers
   const aiconfigEditorManager: AIConfigEditorManager =
     new AIConfigEditorManager();
